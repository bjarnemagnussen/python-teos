import pytest
from uuid import uuid4
from threading import Thread
from cryptography.hazmat.primitives import serialization

from pisa.watcher import Watcher
from pisa.responder import Responder
from pisa.tools import bitcoin_cli
<<<<<<< HEAD
from test.pisa.unit.conftest import generate_blocks, generate_dummy_appointment, get_random_value_hex, generate_keypair
from pisa.chain_monitor import ChainMonitor
from pisa.conf import EXPIRY_DELTA, MAX_APPOINTMENTS

=======
from test.pisa.unit.conftest import (
    generate_block,
    generate_blocks,
    generate_dummy_appointment,
    get_random_value_hex,
    generate_keypair,
    get_config,
)
from pisa.conf import EXPIRY_DELTA, MAX_APPOINTMENTS

from common.tools import check_sha256_hex_format, compute_locator
>>>>>>> 0519ea9c
from common.cryptographer import Cryptographer


APPOINTMENTS = 5
START_TIME_OFFSET = 1
END_TIME_OFFSET = 1
TEST_SET_SIZE = 200


signing_key, public_key = generate_keypair()
sk_der = signing_key.private_bytes(
    encoding=serialization.Encoding.DER,
    format=serialization.PrivateFormat.TraditionalOpenSSL,
    encryption_algorithm=serialization.NoEncryption(),
)


@pytest.fixture(scope="module")
<<<<<<< HEAD
def watcher(db_manager, chain_monitor):
    watcher = Watcher(db_manager, chain_monitor, sk_der)
    chain_monitor.attach_watcher(watcher.block_queue, watcher.asleep)
    chain_monitor.attach_responder(watcher.responder.block_queue, watcher.responder.asleep)

    return watcher
=======
def watcher(db_manager):
    return Watcher(db_manager, sk_der, get_config())
>>>>>>> 0519ea9c


@pytest.fixture(scope="module")
def txids():
    return [get_random_value_hex(32) for _ in range(100)]


@pytest.fixture(scope="module")
def locator_uuid_map(txids):
    return {compute_locator(txid): uuid4().hex for txid in txids}


def create_appointments(n):
    locator_uuid_map = dict()
    appointments = dict()
    dispute_txs = []

    for i in range(n):
        appointment, dispute_tx = generate_dummy_appointment(
            start_time_offset=START_TIME_OFFSET, end_time_offset=END_TIME_OFFSET
        )
        uuid = uuid4().hex

        appointments[uuid] = appointment
        locator_uuid_map[appointment.locator] = [uuid]
        dispute_txs.append(dispute_tx)

    return appointments, locator_uuid_map, dispute_txs


def test_init(run_bitcoind, watcher):
    assert isinstance(watcher.appointments, dict) and len(watcher.appointments) == 0
    assert isinstance(watcher.locator_uuid_map, dict) and len(watcher.locator_uuid_map) == 0
    assert isinstance(watcher.chain_monitor, ChainMonitor)
    assert watcher.block_queue.empty()
    assert watcher.asleep is True
<<<<<<< HEAD

    assert watcher.max_appointments == MAX_APPOINTMENTS
=======
    assert type(watcher.config) is dict
    assert watcher.zmq_subscriber is None
>>>>>>> 0519ea9c
    assert type(watcher.responder) is Responder


def test_add_appointment(watcher):
    # The watcher automatically fires do_watch and do_subscribe on adding an appointment if it is asleep (initial state)
    # Avoid this by setting the state to awake.
    watcher.asleep = False

    # We should be able to add appointments up to the limit
    for _ in range(10):
        appointment, dispute_tx = generate_dummy_appointment(
            start_time_offset=START_TIME_OFFSET, end_time_offset=END_TIME_OFFSET
        )
        added_appointment, sig = watcher.add_appointment(appointment)

        assert added_appointment is True
        assert Cryptographer.verify(appointment.serialize(), sig, public_key)

        # Check that we can also add an already added appointment (same locator)
        added_appointment, sig = watcher.add_appointment(appointment)

        assert added_appointment is True
        assert Cryptographer.verify(appointment.serialize(), sig, public_key)


def test_add_too_many_appointments(watcher):
    # Any appointment on top of those should fail
    watcher.appointments = dict()

    for _ in range(MAX_APPOINTMENTS):
        appointment, dispute_tx = generate_dummy_appointment(
            start_time_offset=START_TIME_OFFSET, end_time_offset=END_TIME_OFFSET
        )
        added_appointment, sig = watcher.add_appointment(appointment)

        assert added_appointment is True
        assert Cryptographer.verify(appointment.serialize(), sig, public_key)

    appointment, dispute_tx = generate_dummy_appointment(
        start_time_offset=START_TIME_OFFSET, end_time_offset=END_TIME_OFFSET
    )
    added_appointment, sig = watcher.add_appointment(appointment)

    assert added_appointment is False
    assert sig is None


def test_do_watch(watcher):
    # We will wipe all the previous data and add 5 appointments
    watcher.appointments, watcher.locator_uuid_map, dispute_txs = create_appointments(APPOINTMENTS)
    watcher.chain_monitor.watcher_asleep = False

    Thread(target=watcher.do_watch, daemon=True).start()

    # Broadcast the first two
    for dispute_tx in dispute_txs[:2]:
        bitcoin_cli().sendrawtransaction(dispute_tx)

    # After generating enough blocks, the number of appointments should have reduced by two
    generate_blocks(START_TIME_OFFSET + END_TIME_OFFSET)

    assert len(watcher.appointments) == APPOINTMENTS - 2

    # The rest of appointments will timeout after the end (2) + EXPIRY_DELTA
    # Wait for an additional block to be safe
    generate_blocks(EXPIRY_DELTA + START_TIME_OFFSET + END_TIME_OFFSET)

    assert len(watcher.appointments) == 0
    assert watcher.asleep is True


def test_get_breaches(watcher, txids, locator_uuid_map):
    watcher.locator_uuid_map = locator_uuid_map
    potential_breaches = watcher.get_breaches(txids)

    # All the txids must breach
    assert locator_uuid_map.keys() == potential_breaches.keys()


def test_get_breaches_random_data(watcher, locator_uuid_map):
    # The likelihood of finding a potential breach with random data should be negligible
    watcher.locator_uuid_map = locator_uuid_map
    txids = [get_random_value_hex(32) for _ in range(TEST_SET_SIZE)]

    potential_breaches = watcher.get_breaches(txids)

    # None of the txids should breach
    assert len(potential_breaches) == 0


def test_filter_valid_breaches_random_data(watcher):
    appointments = {}
    locator_uuid_map = {}
    breaches = {}

    for i in range(TEST_SET_SIZE):
        dummy_appointment, _ = generate_dummy_appointment()
        uuid = uuid4().hex
        appointments[uuid] = dummy_appointment

        locator_uuid_map[dummy_appointment.locator] = [uuid]

        if i % 2:
            dispute_txid = get_random_value_hex(32)
            breaches[dummy_appointment.locator] = dispute_txid

    watcher.locator_uuid_map = locator_uuid_map
    watcher.appointments = appointments

    filtered_valid_breaches = watcher.filter_valid_breaches(breaches)

    assert not any([fil_breach["valid_breach"] for uuid, fil_breach in filtered_valid_breaches.items()])


def test_filter_valid_breaches(watcher):
    dispute_txid = "0437cd7f8525ceed2324359c2d0ba26006d92d856a9c20fa0241106ee5a597c9"
    encrypted_blob = (
        "a62aa9bb3c8591e4d5de10f1bd49db92432ce2341af55762cdc9242c08662f97f5f47da0a1aa88373508cd6e67e87eefddeca0cee98c1"
        "967ec1c1ecbb4c5e8bf08aa26159214e6c0bc4b2c7c247f87e7601d15c746fc4e711be95ba0e363001280138ba9a65b06c4aa6f592b21"
        "3635ee763984d522a4c225814510c8f7ab0801f36d4a68f5ee7dd3930710005074121a172c29beba79ed647ebaf7e7fab1bbd9a208251"
        "ef5486feadf2c46e33a7d66adf9dbbc5f67b55a34b1b3c4909dd34a482d759b0bc25ecd2400f656db509466d7479b5b92a2fadabccc9e"
        "c8918da8979a9feadea27531643210368fee494d3aaa4983e05d6cf082a49105e2f8a7c7821899239ba7dee12940acd7d8a629894b5d31"
        "e94b439cfe8d2e9f21e974ae5342a70c91e8"
    )

    dummy_appointment, _ = generate_dummy_appointment()
    dummy_appointment.encrypted_blob.data = encrypted_blob
    dummy_appointment.locator = compute_locator(dispute_txid)
    uuid = uuid4().hex

    appointments = {uuid: dummy_appointment}
    locator_uuid_map = {dummy_appointment.locator: [uuid]}
    breaches = {dummy_appointment.locator: dispute_txid}

    watcher.appointments = appointments
    watcher.locator_uuid_map = locator_uuid_map

    filtered_valid_breaches = watcher.filter_valid_breaches(breaches)

    assert all([fil_breach["valid_breach"] for uuid, fil_breach in filtered_valid_breaches.items()])<|MERGE_RESOLUTION|>--- conflicted
+++ resolved
@@ -1,19 +1,15 @@
 import pytest
 from uuid import uuid4
 from threading import Thread
+from cryptography.hazmat.primitives.asymmetric import ec
 from cryptography.hazmat.primitives import serialization
 
 from pisa.watcher import Watcher
 from pisa.responder import Responder
 from pisa.tools import bitcoin_cli
-<<<<<<< HEAD
-from test.pisa.unit.conftest import generate_blocks, generate_dummy_appointment, get_random_value_hex, generate_keypair
 from pisa.chain_monitor import ChainMonitor
-from pisa.conf import EXPIRY_DELTA, MAX_APPOINTMENTS
-
-=======
+
 from test.pisa.unit.conftest import (
-    generate_block,
     generate_blocks,
     generate_dummy_appointment,
     get_random_value_hex,
@@ -22,8 +18,7 @@
 )
 from pisa.conf import EXPIRY_DELTA, MAX_APPOINTMENTS
 
-from common.tools import check_sha256_hex_format, compute_locator
->>>>>>> 0519ea9c
+from common.tools import compute_locator
 from common.cryptographer import Cryptographer
 
 
@@ -42,17 +37,12 @@
 
 
 @pytest.fixture(scope="module")
-<<<<<<< HEAD
 def watcher(db_manager, chain_monitor):
-    watcher = Watcher(db_manager, chain_monitor, sk_der)
+    watcher = Watcher(db_manager, chain_monitor, sk_der, get_config())
     chain_monitor.attach_watcher(watcher.block_queue, watcher.asleep)
     chain_monitor.attach_responder(watcher.responder.block_queue, watcher.responder.asleep)
 
     return watcher
-=======
-def watcher(db_manager):
-    return Watcher(db_manager, sk_der, get_config())
->>>>>>> 0519ea9c
 
 
 @pytest.fixture(scope="module")
@@ -86,17 +76,12 @@
 def test_init(run_bitcoind, watcher):
     assert isinstance(watcher.appointments, dict) and len(watcher.appointments) == 0
     assert isinstance(watcher.locator_uuid_map, dict) and len(watcher.locator_uuid_map) == 0
+    assert watcher.asleep is True
+    assert watcher.block_queue.empty()
     assert isinstance(watcher.chain_monitor, ChainMonitor)
-    assert watcher.block_queue.empty()
-    assert watcher.asleep is True
-<<<<<<< HEAD
-
-    assert watcher.max_appointments == MAX_APPOINTMENTS
-=======
-    assert type(watcher.config) is dict
-    assert watcher.zmq_subscriber is None
->>>>>>> 0519ea9c
-    assert type(watcher.responder) is Responder
+    assert isinstance(watcher.config, dict)
+    assert isinstance(watcher.signing_key, ec.EllipticCurvePrivateKey)
+    assert isinstance(watcher.responder, Responder)
 
 
 def test_add_appointment(watcher):
