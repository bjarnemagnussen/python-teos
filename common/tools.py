--- conflicted
+++ resolved
@@ -2,7 +2,6 @@
 
 
 def check_sha256_hex_format(value):
-<<<<<<< HEAD
     """
     Checks if a given value is a 32-byte hex encoded string.
 
@@ -12,7 +11,4 @@
     Returns:
         :mod:`bool`: Wether or not the value matches the format.
     """
-    return isinstance(value, str) and re.search(r"^[0-9A-Fa-f]{64}$", value) is not None
-=======
-    return isinstance(value, str) and re.match(r"^[0-9A-Fa-f]{64}$", value) is not None
->>>>>>> 399c2504
+    return isinstance(value, str) and re.match(r"^[0-9A-Fa-f]{64}$", value) is not None